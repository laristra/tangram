--- conflicted
+++ resolved
@@ -47,10 +47,7 @@
 # Add header files
 set(driver_HEADERS
   CellMatPoly.h
-<<<<<<< HEAD
   write_to_gmv.h
-=======
->>>>>>> 4fe0f21e
   PARENT_SCOPE
 )
 
@@ -70,22 +67,14 @@
       POLICY MPI
       THREADS 1
       )
-<<<<<<< HEAD
   
-=======
-
->>>>>>> 4fe0f21e
     cinch_add_unit(test_CellMatPoly_2D
       SOURCES test/test_CellMatPoly_2D.cc
       LIBRARIES ${Jali_LIBRARIES} ${Jali_TPL_LIBRARIES}
       POLICY MPI
       THREADS 1
       )
-<<<<<<< HEAD
     
-=======
-
->>>>>>> 4fe0f21e
     cinch_add_unit(test_CellMatPoly_3D
       SOURCES test/test_CellMatPoly_3D.cc
       LIBRARIES ${Jali_LIBRARIES} ${Jali_TPL_LIBRARIES}
@@ -93,7 +82,6 @@
       THREADS 1
       )
 
-<<<<<<< HEAD
     cinch_add_unit(test_write_2D
       SOURCES test/test_write_2D.cc
       LIBRARIES ${Jali_LIBRARIES} ${Jali_TPL_LIBRARIES}
@@ -110,7 +98,12 @@
     
   endif (Jali_DIR)
 
-=======
+    cinch_add_unit(test_CellMatPoly_3D
+      SOURCES test/test_CellMatPoly_3D.cc
+      LIBRARIES ${Jali_LIBRARIES} ${Jali_TPL_LIBRARIES}
+      POLICY MPI
+      THREADS 1
+      )
+
     endif(Jali_DIR)
->>>>>>> 4fe0f21e
 endif (ENABLE_UNIT_TESTS)